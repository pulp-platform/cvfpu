// Copyright (c) 2018 ETH Zurich, University of Bologna
// All rights reserved.
//
// This code is under development and not yet released to the public.
// Until it is released, the code is under the copyright of ETH Zurich and
// the University of Bologna, and may contain confidential and/or unpublished
// work. Any reuse/redistribution is strictly forbidden without written
// permission from ETH Zurich.
//
// Bug fixes and contributions will eventually be released under the
// SolderPad open hardware license in the context of the PULP platform
// (http://www.pulp-platform.org), under the copyright of ETH Zurich and the
// University of Bologna.

// Author: Stefan Mach <smach@iis.ee.ethz.ch>

package fpnew_pkg;

  // ---------
  // FP TYPES
  // ---------
  // | Enumerator | Format           | Width  | EXP_BITS | MAN_BITS
  // |:----------:|------------------|-------:|:--------:|:--------:
  // | FP32       | IEEE binary32    | 32 bit | 8        | 23
  // | FP64       | IEEE binary64    | 64 bit | 11       | 52
  // | FP16       | IEEE binary16    | 16 bit | 5        | 10
  // | FP8        | binary8          |  8 bit | 5        | 2
  // | FP16ALT    | binary16alt      | 16 bit | 8        | 7
  // *NOTE:* Add new formats only at the end of the enumeration for backwards compatibilty!

  // Encoding for a format
  typedef struct packed {
    int unsigned exp_bits;
    int unsigned man_bits;
  } fp_encoding_t;

  localparam int unsigned NUM_FP_FORMATS = 5; // change me to add formats
  localparam int unsigned FP_FORMAT_BITS = $clog2(NUM_FP_FORMATS);

  // FP formats
  typedef enum logic [FP_FORMAT_BITS-1:0] {
    FP32    = 'd0,
    FP64    = 'd1,
    FP16    = 'd2,
    FP8     = 'd3,
    FP16ALT = 'd4
    // add new formats here
  } fp_format_e;

  // Encodings for supported FP formats
  localparam fp_encoding_t [0:NUM_FP_FORMATS-1] FP_ENCODINGS  = '{
    '{8,  23}, // IEEE binary32 (single)
    '{11, 52}, // IEEE binary64 (double)
    '{5,  10}, // IEEE binary16 (half)
    '{5,  2},  // custom binary8
    '{8,  7}   // custom binary16alt
    // add new formats here
  };

  typedef logic [0:NUM_FP_FORMATS-1]       fmt_logic_t;    // Logic indexed by FP format (for masks)
  typedef logic [0:NUM_FP_FORMATS-1][31:0] fmt_unsigned_t; // Unsigned indexed by FP format

  localparam fmt_logic_t CPK_FORMATS = 5'b11000; // FP32 and FP64 can provide CPK only

  // ---------
  // INT TYPES
  // ---------
  // | Enumerator | Width  |
  // |:----------:|-------:|
  // | INT8       |  8 bit |
  // | INT16      | 16 bit |
  // | INT32      | 32 bit |
  // | INT64      | 64 bit |
  // *NOTE:* Add new formats only at the end of the enumeration for backwards compatibilty!

  localparam int unsigned NUM_INT_FORMATS = 4; // change me to add formats
  localparam int unsigned INT_FORMAT_BITS = $clog2(NUM_INT_FORMATS);

  // Int formats
  typedef enum logic [INT_FORMAT_BITS-1:0] {
    INT8,
    INT16,
    INT32,
    INT64
    // add new formats here
  } int_format_e;

  // Returns the width of an INT format by index
  function automatic int unsigned int_width(int_format_e ifmt);
    unique case (ifmt)
      INT8:  return 8;
      INT16: return 16;
      INT32: return 32;
      INT64: return 64;
    endcase
  endfunction

  typedef logic [0:NUM_INT_FORMATS-1] ifmt_logic_t; // Logic indexed by INT format (for masks)

  // --------------
  // FP OPERATIONS
  // --------------
  localparam int unsigned NUM_OPGROUPS = 4;

  // Each FP operation belongs to an operation group
  typedef enum logic [1:0] {
    ADDMUL, DIVSQRT, NONCOMP, CONV
  } opgroup_e;

  localparam int unsigned OP_BITS = 4;

  typedef enum logic [OP_BITS-1:0] {
    FMADD, FNMSUB, ADD, MUL,     // ADDMUL operation group
    DIV, SQRT,                   // DIVSQRT operation group
    SGNJ, MINMAX, CMP, CLASSIFY, // NONCOMP operation group
    F2F, F2I, I2F, CPKAB, CPKCD  // CONV operation group
  } operation_e;

  // -------------------
  // RISC-V FP-SPECIFIC
  // -------------------
  // Rounding modes
  typedef enum logic [2:0] {
    RNE = 3'b000,
    RTZ = 3'b001,
    RDN = 3'b010,
    RUP = 3'b011,
    RMM = 3'b100,
    DYN = 3'b111
  } roundmode_e;

  // Status flags
  typedef struct packed {
    logic NV; // Invalid
    logic DZ; // Divide by zero
    logic OF; // Overflow
    logic UF; // Underflow
    logic NX; // Inexact
  } status_t;

  // Information about a floating point value
  typedef struct packed {
    logic is_normal;     // is the value normal
    logic is_subnormal;  // is the value subnormal
    logic is_zero;       // is the value zero
    logic is_inf;        // is the value infinity
    logic is_nan;        // is the value NaN
    logic is_signalling; // is the value a signalling NaN
    logic is_quiet;      // is the value a quiet NaN
    logic is_boxed;      // is the value properly NaN-boxed (RISC-V specific)
  } fp_info_t;

  // Classification mask
  typedef enum logic [9:0] {
    NEGINF     = 10'b00_0000_0001,
    NEGNORM    = 10'b00_0000_0010,
    NEGSUBNORM = 10'b00_0000_0100,
    NEGZERO    = 10'b00_0000_1000,
    POSZERO    = 10'b00_0001_0000,
    POSSUBNORM = 10'b00_0010_0000,
    POSNORM    = 10'b00_0100_0000,
    POSINF     = 10'b00_1000_0000,
    SNAN       = 10'b01_0000_0000,
    QNAN       = 10'b10_0000_0000
  } classmask_e;

  // ------------------
  // FPU configuration
  // ------------------
  // Pipelining registers can be inserted (at elaboration time) into operational units
  typedef enum logic [1:0] {
    BEFORE, // registers are inserted at the inputs of the unit
    AFTER,  // registers are inserted at the outputs of the unit
    INSIDE  // registers are inserted at predetermined (suboptimal) locations in the unit
  } pipe_config_t;

  // Arithmetic units can be arranged in parallel (per format), merged (multi-format) or not at all.
  typedef enum logic [1:0] {
    DISABLED, // arithmetic units are not generated
    PARALLEL, // arithmetic units are generated in prallel slices, one for each format
    MERGED    // arithmetic units are contained within a merged unit holding multiple formats
  } unit_type_t;

  // Array of unit types indexed by format
  typedef unit_type_t [0:NUM_FP_FORMATS-1] fmt_unit_types_t;

  // Array of format-specific unit types by opgroup
  typedef fmt_unit_types_t [0:NUM_OPGROUPS-1] opgrp_fmt_unit_types_t;
  // same with unsigned
  typedef fmt_unsigned_t [0:NUM_OPGROUPS-1] opgrp_fmt_unsigned_t;

  // FPU configuration: features
  typedef struct packed {
    int unsigned Width;
    logic        EnableVectors;
    logic        EnableNanBox;
    fmt_logic_t  FpFmtMask;
    ifmt_logic_t IntFmtMask;
  } fpu_features_t;

  localparam fpu_features_t RV64D = '{
    Width:         64,
    EnableVectors: 1'b0,
    EnableNanBox:  1'b1,
    FpFmtMask:     5'b11000,
    IntFmtMask:    4'b0011
  };

  localparam fpu_features_t RV32F = '{
    Width:         32,
    EnableVectors: 1'b0,
    EnableNanBox:  1'b1,
    FpFmtMask:     5'b10000,
    IntFmtMask:    4'b0010
  };

  localparam fpu_features_t RV64D_Xsflt = '{
    Width:         64,
    EnableVectors: 1'b1,
    EnableNanBox:  1'b1,
    FpFmtMask:     5'b11111,
    IntFmtMask:    4'b1111
  };

  localparam fpu_features_t RV32F_Xsflt = '{
    Width:         32,
    EnableVectors: 1'b1,
    EnableNanBox:  1'b1,
    FpFmtMask:     5'b10111,
    IntFmtMask:    4'b1110
  };

  localparam fpu_features_t RV32F_Xf16alt_Xfvec = '{
    Width:         32,
    EnableVectors: 1'b1,
    EnableNanBox:  1'b1,
    FpFmtMask:     5'b10001,
    IntFmtMask:    4'b0110
  };


  // FPU configuraion: implementation
  typedef struct packed {
    opgrp_fmt_unsigned_t   PipeRegs;
    opgrp_fmt_unit_types_t UnitTypes;
    pipe_config_t          PipeConfig;
  } fpu_implementation_t;

  localparam fpu_implementation_t DEFAULT_NOREGS = '{
    PipeRegs:   '{default: 0},
    UnitTypes:  '{'{default: PARALLEL}, // ADDMUL
                  '{default: MERGED},   // DIVSQRT
                  '{default: PARALLEL}, // NONCOMP
                  '{default: MERGED}},  // CONV
    PipeConfig: AFTER
  };

  // -------------------------
  // General helper functions
  // -------------------------
  function automatic int minimum(int a, int b);
    return (a < b) ? a : b;
  endfunction

  function automatic int maximum(int a, int b);
    return (a > b) ? a : b;
  endfunction

  // -------------------------------------------
  // Helper functions for FP formats and values
  // -------------------------------------------
  // Returns the width of a FP format
  function automatic int unsigned fp_width(fp_format_e fmt);
    return FP_ENCODINGS[fmt].exp_bits + FP_ENCODINGS[fmt].man_bits + 1;
  endfunction

  // Returns the widest FP format present
  function automatic int unsigned max_fp_width(fmt_logic_t cfg);
    automatic int unsigned res = 0;
    for (int unsigned i = 0; i < NUM_FP_FORMATS; i++)
      if (cfg[i])
        res = unsigned'(maximum(res, fp_width(fp_format_e'(i))));
    return res;
  endfunction

  // Returns the narrowest FP format present
  function automatic int unsigned min_fp_width(fmt_logic_t cfg);
    automatic int unsigned res = max_fp_width(cfg);
    for (int unsigned i = 0; i < NUM_FP_FORMATS; i++)
      if (cfg[i])
        res = unsigned'(minimum(res, fp_width(fp_format_e'(i))));
    return res;
  endfunction

  // Returns the number of expoent bits for a format
  function automatic int unsigned exp_bits(fp_format_e fmt);
    return FP_ENCODINGS[fmt].exp_bits;
  endfunction

  // Returns the number of mantissa bits for a format
  function automatic int unsigned man_bits(fp_format_e fmt);
    return FP_ENCODINGS[fmt].man_bits;
  endfunction

  // Returns the bias value for a given format (as per IEEE 754-2008)
  function automatic int unsigned bias(fp_format_e fmt);
    return unsigned'(2**(FP_ENCODINGS[fmt].exp_bits-1)-1); // symmetrical bias
  endfunction

  function automatic fp_encoding_t super_format(fmt_logic_t cfg);
    automatic fp_encoding_t res;
    res = '0;
    for (int unsigned fmt = 0; fmt < NUM_FP_FORMATS; fmt++)
      if (cfg[fmt]) begin // only active format
        res.exp_bits = unsigned'(maximum(res.exp_bits, exp_bits(fp_format_e'(fmt))));
        res.man_bits = unsigned'(maximum(res.man_bits, man_bits(fp_format_e'(fmt))));
      end
    return res;
  endfunction

  // -------------------------------------------
  // Helper functions for INT formats and values
  // -------------------------------------------
  // Returns the widest INT format present
  function automatic int unsigned max_int_width(ifmt_logic_t cfg);
    automatic int unsigned res = 0;
    for (int ifmt = 0; ifmt < NUM_INT_FORMATS; ifmt++) begin
      if (cfg[ifmt]) res = maximum(res, int_width(int_format_e'(ifmt)));
    end
    return res;
  endfunction

  // --------------------------------------------------
  // Helper functions for operations and FPU structure
  // --------------------------------------------------
  // Returns the operation group of the given operation
  function automatic opgroup_e get_opgroup(operation_e op);
    unique case (op)
<<<<<<< HEAD
      FMADD, FNMSUB, ADD, MUL:     return ADDMUL;
      DIV, SQRT:                   return DIVSQRT;
      SGNJ, MINMAX, CMP, CLASSIFY: return NONCOMP;
      F2F, F2I, I2F, CPKAB, CPKCD: return CONV;
      default:                     return NONCOMP;
=======
      FMADD, FNMSUB, ADD, MUL:      return ADDMUL;
      DIV, SQRT:                    return DIVSQRT;
      SGNJ, MINMAX, CMP, CLASSIFY:  return NONCOMP;
      F2F, F2I, I2F, CPKAB, CPKCD:  return CONV;
      default:                      return NONCOMP;
>>>>>>> 42487b65
    endcase
  endfunction

  // Returns the number of operands by operation group
  function automatic int unsigned num_operands(opgroup_e grp);
    unique case (grp)
      ADDMUL:  return 3;
      DIVSQRT: return 2;
      NONCOMP: return 2;
      CONV:    return 3; // vectorial casts use 3 operands
      default: return 0;
    endcase
  endfunction

  // Returns the number of lanes according to width, format and vectors
  function automatic int unsigned num_lanes(int unsigned width, fp_format_e fmt, logic vec);
    return vec ? width / fp_width(fmt) : 1; // if no vectors, only one lane
  endfunction

  // Returns the maximum number of lanes in the FPU according to width, format config and vectors
  function automatic int unsigned max_num_lanes(int unsigned width, fmt_logic_t cfg, logic vec);
    return vec ? width / min_fp_width(cfg) : 1; // if no vectors, only one lane
  endfunction

  // Returns a mask of active FP formats that are present in lane lane_no of a multiformat slice
  function automatic fmt_logic_t get_lane_formats(int unsigned width,
                                                  fmt_logic_t cfg,
                                                  int unsigned lane_no);
    automatic fmt_logic_t res;
    for (int unsigned fmt = 0; fmt < NUM_FP_FORMATS; fmt++)
      // Mask active formats with the number of lanes for that format
      res[fmt] = cfg[fmt] & (width / fp_width(fp_format_e'(fmt)) > lane_no);
    return res;
  endfunction

  // Returns a mask of active INT formats that are present in lane lane_no of a multiformat slice
  function automatic ifmt_logic_t get_lane_int_formats(int unsigned width,
                                                       fmt_logic_t cfg,
                                                       ifmt_logic_t icfg,
                                                       int unsigned lane_no);
    automatic ifmt_logic_t res;
    automatic fmt_logic_t lanefmts;
    res = '0;
    lanefmts = get_lane_formats(width, cfg, lane_no);

    for (int unsigned ifmt = 0; ifmt < NUM_INT_FORMATS; ifmt++)
      for (int unsigned fmt = 0; fmt < NUM_FP_FORMATS; fmt++)
        // Mask active int formats with the width of the float formats
        if ((fp_width(fp_format_e'(fmt)) == int_width(int_format_e'(ifmt))))
          res[ifmt] |= icfg[ifmt] && lanefmts[fmt];
    return res;
  endfunction

  // Returns a mask of active FP formats that are present in lane lane_no of a CONV slice
  function automatic fmt_logic_t get_conv_lane_formats(int unsigned width,
                                                       fmt_logic_t cfg,
                                                       int unsigned lane_no);
    automatic fmt_logic_t res;
    for (int unsigned fmt = 0; fmt < NUM_FP_FORMATS; fmt++)
      // Mask active formats with the number of lanes for that format, CPK at least twice
      res[fmt] = cfg[fmt] && ((width / fp_width(fp_format_e'(fmt)) > lane_no) ||
                             (CPK_FORMATS[fmt] && (lane_no < 2)));
    return res;
  endfunction

  // Returns a mask of active INT formats that are present in lane lane_no of a CONV slice
  function automatic ifmt_logic_t get_conv_lane_int_formats(int unsigned width,
                                                            fmt_logic_t cfg,
                                                            ifmt_logic_t icfg,
                                                            int unsigned lane_no);
    automatic ifmt_logic_t res;
    automatic fmt_logic_t lanefmts;
    res = '0;
    lanefmts = get_conv_lane_formats(width, cfg, lane_no);

    for (int unsigned ifmt = 0; ifmt < NUM_INT_FORMATS; ifmt++)
      for (int unsigned fmt = 0; fmt < NUM_FP_FORMATS; fmt++)
        // Mask active int formats with the width of the float formats
        res[ifmt] |= icfg[ifmt] && lanefmts[fmt] &&
                     (fp_width(fp_format_e'(fmt)) == int_width(int_format_e'(ifmt)));
    return res;
  endfunction



  function automatic logic any_enabled_multi(fmt_unit_types_t types);
    for (int unsigned i = 0; i < NUM_FP_FORMATS; i++)
      if (types[i] == MERGED)
        return 1'b1;
      return 1'b0;
  endfunction

  function automatic logic is_first_enabled_multi(fp_format_e fmt, fmt_unit_types_t types);
    for (int unsigned i = 0; i < NUM_FP_FORMATS; i++) begin
      if (types[i] == MERGED) return (fp_format_e'(i) == fmt);
    end
    return 1'b0;
  endfunction

  function automatic fp_format_e get_first_enabled_multi(fmt_unit_types_t types);
    for (int unsigned i = 0; i < NUM_FP_FORMATS; i++)
      if (types[i] == MERGED)
        return fp_format_e'(i);
      return fp_format_e'(0);
  endfunction

endpackage<|MERGE_RESOLUTION|>--- conflicted
+++ resolved
@@ -336,19 +336,11 @@
   // Returns the operation group of the given operation
   function automatic opgroup_e get_opgroup(operation_e op);
     unique case (op)
-<<<<<<< HEAD
       FMADD, FNMSUB, ADD, MUL:     return ADDMUL;
       DIV, SQRT:                   return DIVSQRT;
       SGNJ, MINMAX, CMP, CLASSIFY: return NONCOMP;
       F2F, F2I, I2F, CPKAB, CPKCD: return CONV;
       default:                     return NONCOMP;
-=======
-      FMADD, FNMSUB, ADD, MUL:      return ADDMUL;
-      DIV, SQRT:                    return DIVSQRT;
-      SGNJ, MINMAX, CMP, CLASSIFY:  return NONCOMP;
-      F2F, F2I, I2F, CPKAB, CPKCD:  return CONV;
-      default:                      return NONCOMP;
->>>>>>> 42487b65
     endcase
   endfunction
 
